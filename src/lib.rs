--- conflicted
+++ resolved
@@ -1,11 +1,8 @@
 // library
-<<<<<<< HEAD
 
 pub mod buckleyleverett;
 
-=======
 pub mod crm;
->>>>>>> 63e96e07
 use std::f64::consts::PI;
 
 pub use crate::crm::{q_bhp, q_crm_perpair, q_primary};
