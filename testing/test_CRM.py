--- conflicted
+++ resolved
@@ -1,18 +1,10 @@
 from __future__ import annotations
 
-<<<<<<< HEAD
-=======
-import sys
->>>>>>> 1e3c3eaa
 from itertools import product
 
 import numpy as np
 import pytest
 
-<<<<<<< HEAD
-=======
-sys.path.append("../pyCRM/")
->>>>>>> 1e3c3eaa
 from pywaterflood import CRM
 from pywaterflood.crm import CrmCompensated, q_bhp
 
@@ -50,7 +42,6 @@
     return _trained_model
 
 
-<<<<<<< HEAD
 def test_q_bhp():
     n_time = 5
     n_prod = 2
@@ -79,8 +70,6 @@
     assert not np.isnan(q).any()
 
 
-=======
->>>>>>> 1e3c3eaa
 @pytest.mark.parametrize("primary,tau_selection,constraints", test_args)
 class TestInstantiate:
     def test_init(self, primary, tau_selection, constraints):
@@ -106,11 +95,7 @@
 
         prediction1 = crm.predict()
         prediction2 = crm.predict(injection, time)
-<<<<<<< HEAD
         assert prediction1 == pytest.approx(prediction2, abs=1.0)
-=======
-        prediction1 == pytest.approx(prediction2)
->>>>>>> 1e3c3eaa
 
         if primary:
             assert prediction1 == pytest.approx(
@@ -136,7 +121,6 @@
             crm.predict(injection, time[:-1])
 
 
-<<<<<<< HEAD
 @pytest.mark.parametrize("primary,tau_selection,constraints", test_args)
 class TestFit:
     def test_validate_timeseries(
@@ -172,11 +156,6 @@
         with pytest.raises(ValueError):
             crm.set_rates(time=time_bad)
 
-=======
-# @pytest.mark.skip()
-@pytest.mark.parametrize("primary,tau_selection,constraints", test_args)
-class TestFit:
->>>>>>> 1e3c3eaa
     def test_fit_fails(
         self, reservoir_simulation_data, primary, tau_selection, constraints
     ):
@@ -192,15 +171,7 @@
         with pytest.raises(ValueError):
             crm.fit(production, injection[:-1], time)
         with pytest.raises(ValueError):
-<<<<<<< HEAD
             crm.fit(production, injection, time[:-1])
-=======
-            crm.fit(
-                production,
-                injection,
-                time[:-1],
-            )
->>>>>>> 1e3c3eaa
 
     @pytest.mark.skip
     def test_fit_serial(
@@ -232,11 +203,7 @@
                 time,
                 random=random,
                 initial_guess=x0,
-<<<<<<< HEAD
                 options={"maxiter": 10},
-=======
-                options={"maxiter": 100},
->>>>>>> 1e3c3eaa
             )
 
 
@@ -261,7 +228,6 @@
     def test_to_pickle_fails(self, trained_model, primary):
         crm = trained_model(primary)
         with pytest.raises(TypeError):
-<<<<<<< HEAD
             crm.to_pickle()
 
 
@@ -269,7 +235,4 @@
 class TestBhp:
     def test_init_bhp(self, primary, tau_selection, constraints):
         crm = CrmCompensated(primary, tau_selection, constraints)
-        assert crm.primary == primary
-=======
-            crm.to_pickle()
->>>>>>> 1e3c3eaa
+        assert crm.primary == primary