name: Build and upload to PyPI

# Build on every branch push, tag push, and pull request change:
on:
  push:
    branches:
      - master
  pull_request:
    branches:
      - master
  release:
    types:
      - published

jobs:
  build_wheels:
    name: Build wheels on ${{ matrix.os }}
    runs-on: ${{ matrix.os }}
    strategy:
      fail-fast: false
      matrix:
        os: [ubuntu-latest, windows-latest, macos-13, macos-14]
    env:
      # rust is not available for musl linux on i686. see https://github.com/rust-lang/rustup/issues/2984
      CIBW_SKIP: "*-musllinux_i686 pp*"
      CIBW_BEFORE_ALL_LINUX: curl -sSf https://sh.rustup.rs | sh -s -- -y
      CIBW_ENVIRONMENT: 'PATH="$PATH:$HOME/.cargo/bin"'

    steps:
      - uses: actions/checkout@v4
        with:
          fetch-depth: 0

      - name: Build wheels
<<<<<<< HEAD
        uses: pypa/cibuildwheel@v2.23.0
=======
        uses: pypa/cibuildwheel@v2.23.1
>>>>>>> 11f1c874
        env:
          MACOSX_DEPLOYMENT_TARGET: "10.12"

      - uses: actions/upload-artifact@v4
        with:
          name: cibw-wheels-${{ matrix.os }}-${{ strategy.job-index }}
          path: ./wheelhouse/*.whl

  build:
    name: Build source distribution
    runs-on: ubuntu-latest
    steps:
      - uses: actions/checkout@v4
        with:
          fetch-depth: 0

      - name: Build sdist
        run: pipx run build --sdist

      - uses: actions/upload-artifact@v4
        with:
          path: dist/

  upload_testpypi:
    needs: [build, build_wheels]
    runs-on: ubuntu-latest
    permissions:
      id-token: write
    steps:
      - name: get artifacts
        uses: actions/download-artifact@v4
        with:
          # unpacks default artifact into dist/
          # if `name: artifact` is omitted, the action will create extra parent dir
          name: artifact
          path: dist

      - name: Check wheel contents
        # ignore abi3-musllinux false positives
        run: pipx run check-wheel-contents --ignore=W009,W010 dist/

      - uses: pypa/gh-action-pypi-publish@release/v1
        with:
          # If you've already pushed this version to TestPyPI, don't fail the job
          skip-existing: true
          repository-url: https://test.pypi.org/legacy/

  upload_pypi:
    needs: [build, build_wheels]
    runs-on: ubuntu-latest
    permissions:
      id-token: write
      contents: write
    environment: release
    # Publish when a GitHub Release is created, use the following rule:
    if: github.event_name == 'release' && github.event.action == 'published'
    steps:
      - name: get artifacts
        uses: actions/download-artifact@v4
        with:
          # unpacks default artifact into dist/
          # if `name: artifact` is omitted, the action will create extra parent dir
          name: artifact
          path: dist

      - run: pipx run twine check dist/*

      - name: Check wheel contents
        # ignore abi3-musllinux false positives
        run: pipx run check-wheel-contents --ignore=W009,W010 dist/

      - name: Publish to PyPI
        uses: pypa/gh-action-pypi-publish@release/v1

      - name: Upload artifacts to release
        uses: softprops/action-gh-release@v2
        with:
          files: dist/*<|MERGE_RESOLUTION|>--- conflicted
+++ resolved
@@ -32,11 +32,7 @@
           fetch-depth: 0
 
       - name: Build wheels
-<<<<<<< HEAD
-        uses: pypa/cibuildwheel@v2.23.0
-=======
         uses: pypa/cibuildwheel@v2.23.1
->>>>>>> 11f1c874
         env:
           MACOSX_DEPLOYMENT_TARGET: "10.12"
 
