name: Build and upload to PyPI

# Build on every branch push, tag push, and pull request change:
on:
  push:
  pull_request:
  release:
    types:
      - published

jobs:
<<<<<<< HEAD
  build_wheels:
    name: Build wheels on ${{ matrix.os }}
    runs-on: ${{ matrix.os }}
    strategy:
      matrix:
        os: [ubuntu-22.04, windows-2022, macos-12]
    env:
      # rust is not available for musl linux on i686. see https://github.com/rust-lang/rustup/issues/2984
      CIBW_SKIP: "*-musllinux_i686"
      CIBW_BEFORE_ALL_LINUX:
        "curl https://sh.rustup.rs -sSf | sh -s -- --default-toolchain stable -y"
      CIBW_ENVIRONMENT: 'PATH="$PATH:$HOME/.cargo/bin"'
=======
  # build_wheels:
  #   name: Build wheels on ${{ matrix.os }}
  #   runs-on: ${{ matrix.os }}
  #   strategy:
  #     matrix:
  #       os: [ubuntu-20.04, windows-2019, macos-10.15]
>>>>>>> 20fa8f2b

  #   steps:
  #     - uses: actions/checkout@v3

<<<<<<< HEAD
      - name: Build wheels
        uses: pypa/cibuildwheel@v2.12.0
=======
  #     - name: Build wheels
  #       uses: pypa/cibuildwheel@v2.8.1
  #       with:
  #         package-dir: .
  #         output-dir: wheelhouse
  #       env:
  #         CIBW_SKIP: "cp36-* cp311* pp*"
>>>>>>> 20fa8f2b

  #     - uses: actions/upload-artifact@v3
  #       with:
  #         path: ./wheelhouse/*.whl

  build:
    name: Build source distribution
    runs-on: ubuntu-latest
    steps:
      - uses: actions/checkout@v3

      - name: Build sdist
        run: pipx run build --sdist --wheel

      - uses: actions/upload-artifact@v3
        with:
          path: dist/

  upload_testpypi:
    needs: build
    runs-on: ubuntu-latest
<<<<<<< HEAD
    steps:
      - name: get artifacts
        uses: actions/download-artifact@v3
=======
    # Publish when a GitHub Release is created, use the following rule:
    if: github.event_name == 'release' && github.event.action == 'published'
    steps:
      - uses: actions/download-artifact@v3
>>>>>>> 20fa8f2b
        with:
          # unpacks default artifact into dist/
          # if `name: artifact` is omitted, the action will create extra parent dir
          name: artifact
          path: dist

      - uses: pypa/gh-action-pypi-publish@v1.6.4
        with:
          user: __token__
          password: ${{ secrets.TEST_PYPI_API_TOKEN }}
          repository_url: https://test.pypi.org/legacy/

  upload_pypi:
    needs: build
    runs-on: ubuntu-latest
    # Publish when a GitHub Release is created, use the following rule:
    if: github.event_name == 'release' && github.event.action == 'published'
    steps:
      - name: get artifacts
        uses: actions/download-artifact@v3
        with:
          # unpacks default artifact into dist/
          # if `name: artifact` is omitted, the action will create extra parent dir
          name: artifact
          path: dist

<<<<<<< HEAD
      - run: pipx run twine check dist/*

      - name: Publish to PyPI
        uses: pypa/gh-action-pypi-publish@v1.6.4
=======
      - uses: pypa/gh-action-pypi-publish@v1.6.4
>>>>>>> 20fa8f2b
        with:
          user: __token__
          password: ${{ secrets.PYPI_API_TOKEN }}

      - name: Upload artifacts to release
        uses: softprops/action-gh-release@v1
        with:
          files: dist/*<|MERGE_RESOLUTION|>--- conflicted
+++ resolved
@@ -9,7 +9,6 @@
       - published
 
 jobs:
-<<<<<<< HEAD
   build_wheels:
     name: Build wheels on ${{ matrix.os }}
     runs-on: ${{ matrix.os }}
@@ -22,34 +21,16 @@
       CIBW_BEFORE_ALL_LINUX:
         "curl https://sh.rustup.rs -sSf | sh -s -- --default-toolchain stable -y"
       CIBW_ENVIRONMENT: 'PATH="$PATH:$HOME/.cargo/bin"'
-=======
-  # build_wheels:
-  #   name: Build wheels on ${{ matrix.os }}
-  #   runs-on: ${{ matrix.os }}
-  #   strategy:
-  #     matrix:
-  #       os: [ubuntu-20.04, windows-2019, macos-10.15]
->>>>>>> 20fa8f2b
 
-  #   steps:
-  #     - uses: actions/checkout@v3
+    steps:
+      - uses: actions/checkout@v3
 
-<<<<<<< HEAD
       - name: Build wheels
         uses: pypa/cibuildwheel@v2.12.0
-=======
-  #     - name: Build wheels
-  #       uses: pypa/cibuildwheel@v2.8.1
-  #       with:
-  #         package-dir: .
-  #         output-dir: wheelhouse
-  #       env:
-  #         CIBW_SKIP: "cp36-* cp311* pp*"
->>>>>>> 20fa8f2b
 
-  #     - uses: actions/upload-artifact@v3
-  #       with:
-  #         path: ./wheelhouse/*.whl
+      - uses: actions/upload-artifact@v3
+        with:
+          path: ./wheelhouse/*.whl
 
   build:
     name: Build source distribution
@@ -67,16 +48,9 @@
   upload_testpypi:
     needs: build
     runs-on: ubuntu-latest
-<<<<<<< HEAD
     steps:
       - name: get artifacts
         uses: actions/download-artifact@v3
-=======
-    # Publish when a GitHub Release is created, use the following rule:
-    if: github.event_name == 'release' && github.event.action == 'published'
-    steps:
-      - uses: actions/download-artifact@v3
->>>>>>> 20fa8f2b
         with:
           # unpacks default artifact into dist/
           # if `name: artifact` is omitted, the action will create extra parent dir
@@ -103,14 +77,10 @@
           name: artifact
           path: dist
 
-<<<<<<< HEAD
       - run: pipx run twine check dist/*
 
       - name: Publish to PyPI
         uses: pypa/gh-action-pypi-publish@v1.6.4
-=======
-      - uses: pypa/gh-action-pypi-publish@v1.6.4
->>>>>>> 20fa8f2b
         with:
           user: __token__
           password: ${{ secrets.PYPI_API_TOKEN }}
